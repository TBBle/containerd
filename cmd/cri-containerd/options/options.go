--- conflicted
+++ resolved
@@ -18,61 +18,63 @@
 
 import (
 	"flag"
+	"os"
+
 	"github.com/BurntSushi/toml"
 	"github.com/containerd/containerd"
 	"github.com/spf13/pflag"
-	"os"
-	"time"
 )
 
-const (
-	// "default path to the config file"
-	configFilePathArgName = "config-file-path"
-)
+// configFilePathArgName is the path to the config file.
+const configFilePathArgName = "config"
 
-//Config contains cri-containerd toml config
+// ContainerdConfig contains config related to containerd
+type ContainerdConfig struct {
+	// ContainerdSnapshotter is the snapshotter used by containerd.
+	ContainerdSnapshotter string `toml:"snapshotter"`
+	// ContainerdEndpoint is the containerd endpoint path.
+	ContainerdEndpoint string `toml:"endpoint"`
+}
+
+// CniConfig contains config related to cni
+type CniConfig struct {
+	// NetworkPluginBinDir is the directory in which the binaries for the plugin is kept.
+	NetworkPluginBinDir string `toml:"bin_dir"`
+	// NetworkPluginConfDir is the directory in which the admin places a CNI conf.
+	NetworkPluginConfDir string `toml:"conf_dir"`
+}
+
+// Config contains cri-containerd toml config
 type Config struct {
+	// ContainerdConfig contains config related to containerd
+	ContainerdConfig `toml:"containerd"`
+	// CniConfig contains config related to cni
+	CniConfig `toml:"cni"`
 	// SocketPath is the path to the socket which cri-containerd serves on.
-	SocketPath string `toml:"socketpath"`
+	SocketPath string `toml:"socket_path"`
 	// RootDir is the root directory path for managing cri-containerd files
 	// (metadata checkpoint etc.)
-	RootDir string `toml: "rootdir"`
-	// ContainerdSnapshotter is the snapshotter used by containerd.
-	ContainerdSnapshotter string `toml: "containerdsnapshotter"`
-	// ContainerdEndpoint is the containerd endpoint path.
-	ContainerdEndpoint string `toml:"containerdendpoint"`
-	// ContainerdConnectionTimeout is the connection timeout for containerd client.
-	ContainerdConnectionTimeout time.Duration `toml: "containerdconnectiontimeout"`
-	// NetworkPluginBinDir is the directory in which the binaries for the plugin is kept.
-	NetworkPluginBinDir string `toml:"networkpluginbindir"`
-	// NetworkPluginConfDir is the directory in which the admin places a CNI conf.
-	NetworkPluginConfDir string `toml:"networkpluginconfdir"`
+	RootDir string `toml:"root_dir"`
 	// StreamServerAddress is the ip address streaming server is listening on.
-	StreamServerAddress string `toml:"streamserveraddress"`
+	StreamServerAddress string `toml:"stream_server_address"`
 	// StreamServerPort is the port streaming server is listening on.
-	StreamServerPort string `toml: "streamserverport"`
+	StreamServerPort string `toml:"stream_server_port"`
 	// CgroupPath is the path for the cgroup that cri-containerd is placed in.
-	CgroupPath string `toml: "cgrouppath"`
+	CgroupPath string `toml:"cgroup_path"`
 	// EnableSelinux indicates to enable the selinux support
-<<<<<<< HEAD
-	EnableSelinux bool `toml: "enableselinux"`
+	EnableSelinux bool `toml:"enable_selinux"`
+	// SandboxImage is the image used by sandbox container.
+	SandboxImage string `toml:"sandbox_image"`
 }
 
 // CRIContainerdOptions contains cri-containerd command line and toml options.
 type CRIContainerdOptions struct {
-	//Config contains cri-containerd toml config
+	// Config contains cri-containerd toml config
 	Config
-
-	//Path to the TOML config file
+	// Path to the TOML config file
 	ConfigFilePath string
-
 	// PrintVersion indicates to print version information of cri-containerd.
 	PrintVersion bool
-=======
-	EnableSelinux bool
-	// SandboxImage is the image used by sandbox container.
-	SandboxImage string
->>>>>>> 59e75d8c
 }
 
 // NewCRIContainerdOptions returns a reference to CRIContainerdOptions
@@ -83,7 +85,7 @@
 // AddFlags adds cri-containerd command line options to pflag.
 func (c *CRIContainerdOptions) AddFlags(fs *pflag.FlagSet) {
 	fs.StringVar(&c.ConfigFilePath, configFilePathArgName,
-		"/etc/cri-containerd/config.toml", "Path to the config file")
+		"/etc/cri-containerd/config.toml", "Path to the config file.")
 	fs.StringVar(&c.SocketPath, "socket-path",
 		"/var/run/cri-containerd.sock", "Path to the socket which cri-containerd serves on.")
 	fs.StringVar(&c.RootDir, "root-dir",
@@ -118,30 +120,28 @@
 	fs.AddGoFlagSet(flag.CommandLine)
 
 	commandline := os.Args[1:]
-	err := fs.Parse(commandline) //this time:  config = default + commandline(on top)
+	err := fs.Parse(commandline)
 	if err != nil {
 		return err
 	}
 
-	// will try default config file when user have not seted it in cli
-	err = loadConfigFile(c.ConfigFilePath, &c.Config) //config = default + commandline + configfile(on top)
+	// Load default config file if none provided
+	_, err = toml.DecodeFile(c.ConfigFilePath, &c.Config)
 	if err != nil {
-		//the absence of default config file is normal case.
+		// the absence of default config file is normal case.
 		if !fs.Changed(configFilePathArgName) && os.IsNotExist(err) {
 			return nil
 		}
 		return err
 	}
 
-	err = fs.Parse(commandline) //config = default + commandline + configfile + commandline(on top)
-	return err
-}
-
-func loadConfigFile(fpath string, v *Config) error {
-	if v == nil {
-		v = &Config{}
-	}
-
-	_, err := toml.DecodeFile(fpath, v)
-	return err
+	// What is the reason for applying the command line twice?
+	// Because the values from command line has the highest priority.
+	// So I must get the path of toml configuration file from command line,
+	// it trigger the first parse.
+	// The first parse generate the the default value and the value from command line at the same time.
+	// But the priority of toml config value is more higher than of default value,
+	// So I have not another way to insert toml config value between default value and command line value.
+	// So I trigger twice parses, one for default value, one for commandline value.
+	return fs.Parse(commandline)
 }